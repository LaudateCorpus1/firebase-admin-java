<!--
  ~ Copyright 2017 Google Inc.
  ~
  ~ Licensed under the Apache License, Version 2.0 (the "License");
  ~ you may not use this file except in compliance with the License.
  ~ You may obtain a copy of the License at
  ~
  ~     http://www.apache.org/licenses/LICENSE-2.0
  ~
  ~ Unless required by applicable law or agreed to in writing, software
  ~ distributed under the License is distributed on an "AS IS" BASIS,
  ~ WITHOUT WARRANTIES OR CONDITIONS OF ANY KIND, either express or implied.
  ~ See the License for the specific language governing permissions and
  ~ limitations under the License.
  -->

<project xmlns="http://maven.apache.org/POM/4.0.0" xmlns:xsi="http://www.w3.org/2001/XMLSchema-instance" xsi:schemaLocation="http://maven.apache.org/POM/4.0.0 http://maven.apache.org/xsd/maven-4.0.0.xsd">
    <modelVersion>4.0.0</modelVersion>

    <groupId>com.google.firebase</groupId>
    <artifactId>firebase-admin</artifactId>
<<<<<<< HEAD
    <version>6.14.0</version>
=======
    <version>6.15.0</version>
>>>>>>> 7b991238
    <packaging>jar</packaging>

    <name>firebase-admin</name>
    <url>https://firebase.google.com/</url>
    <description>
        This is the official Firebase Admin Java SDK. Build extraordinary native JVM apps in
        minutes with Firebase. The Firebase platform can power your app’s backend, user
        authentication, static hosting, and more.
    </description>

    <organization>
        <name>Firebase</name>
        <url>https://firebase.google.com/</url>
    </organization>
    <licenses>
        <license>
            <name>Apache License, Version 2.0</name>
            <url>https://www.apache.org/licenses/LICENSE-2.0.txt</url>
        </license>
    </licenses>
    <developers>
        <developer>
            <id>firebase</id>
            <name>Firebase</name>
            <url>https://firebase.google.com/</url>
            <organization>Firebase</organization>
            <organizationUrl>https://firebase.google.com/</organizationUrl>
            <roles>
                <role>architect</role>
                <role>developer</role>
            </roles>
            <timezone>-8</timezone>
        </developer>
    </developers>

    <properties>
        <project.build.sourceEncoding>UTF-8</project.build.sourceEncoding>
        <project.reporting.outputEncoding>UTF-8</project.reporting.outputEncoding>
        <skipUTs>${skipTests}</skipUTs>
        <netty.version>4.1.50.Final</netty.version>
    </properties>

    <scm>
        <connection>scm:git:https://github.com/firebase/firebase-admin-java.git</connection>
        <developerConnection>scm:git:ssh://git@github.com/firebase/firebase-admin-java.git</developerConnection>
        <url>http://github.com/firebase/firebase-admin-java</url>
        <tag>HEAD</tag>
    </scm>

    <distributionManagement>
        <snapshotRepository>
            <id>ossrh</id>
            <url>https://oss.sonatype.org/content/repositories/snapshots</url>
        </snapshotRepository>
    </distributionManagement>

    <profiles>
        <profile>
            <!-- Disable Doclint on Java 8 and higher -->
            <id>disable-java8-doclint</id>
            <activation>
                <jdk>[1.8,)</jdk>
            </activation>
            <properties>
                <additionalparam>-Xdoclint:none</additionalparam>
            </properties>
        </profile>
        <profile>
            <id>devsite-apidocs</id>
            <activation>
                <property>
                    <name>devsite.template</name>
                </property>
            </activation>
            <build>
                <plugins>
                    <plugin>
                        <!-- Generate API docs using Doclava for the developer site -->
                        <artifactId>maven-javadoc-plugin</artifactId>
                        <version>2.10.4</version>
                        <executions>
                            <execution>
                                <phase>site</phase>
                                <goals>
                                    <goal>aggregate</goal>
                                </goals>
                            </execution>
                        </executions>
                        <configuration>
                            <docletArtifact>
                                <groupId>com.google.doclava</groupId>
                                <artifactId>doclava</artifactId>
                                <version>1.0.6</version>
                            </docletArtifact>
                            <doclet>com.google.doclava.Doclava</doclet>
                            <bootclasspath>${sun.boot.class.path}</bootclasspath>
                            <additionalDependencies>
                                <additionalDependency>
                                    <groupId>com.google.j2objc</groupId>
                                    <artifactId>j2objc-annotations</artifactId>
                                    <version>1.3</version>
                                </additionalDependency>
                            </additionalDependencies>
                            <additionalparam>
                                -hdf book.path /docs/reference/_book.yaml
                                -hdf project.path /_project.yaml
                                -hdf devsite.path /docs/reference/admin/java/reference/
                                -d ${project.build.directory}/apidocs
                                -templatedir ${devsite.template}
                                -toroot /docs/reference/admin/java/reference/
                                -yaml _toc.yaml
                                -warning 101
                            </additionalparam>
                            <useStandardDocletOptions>false</useStandardDocletOptions>
                            <additionalJOption>-J-Xmx1024m</additionalJOption>
                        </configuration>
                    </plugin>
                    <plugin>
                        <!-- Update relative paths in generated API docs -->
                        <artifactId>maven-antrun-plugin</artifactId>
                        <version>1.7</version>
                        <executions>
                            <execution>
                                <phase>site</phase>
                                <goals>
                                    <goal>run</goal>
                                </goals>
                                <configuration>
                                    <target>
                                        <echo message="Updating relative links in API docs" />
                                        <replace dir="${project.build.directory}/apidocs" token="href=&quot;com" value="href=&quot;/docs/reference/admin/java/reference/com" />
                                        <copy file="${project.build.directory}/apidocs/assets/_toc.yaml" todir="${project.build.directory}/apidocs/reference" />
                                    </target>
                                </configuration>
                            </execution>
                        </executions>
                    </plugin>
                </plugins>
            </build>
        </profile>
        <profile>
            <id>release</id>
            <build>
                <plugins>
                    <plugin>
                        <artifactId>maven-gpg-plugin</artifactId>
                        <version>1.5</version>
                        <executions>
                            <execution>
                                <id>sign-artifacts</id>
                                <phase>verify</phase>
                                <goals>
                                    <goal>sign</goal>
                                </goals>
                                <configuration>
                                    <gpgArguments>
                                        <arg>--pinentry-mode</arg>
                                        <arg>loopback</arg>
                                    </gpgArguments>
                                </configuration>
                            </execution>
                        </executions>
                    </plugin>
                </plugins>
            </build>
        </profile>
        <profile>
            <id>code-coverage</id>
            <activation>
                <property>
                    <name>jacoco</name>
                </property>
            </activation>
            <build>
                <plugins>
                    <plugin>
                        <groupId>org.jacoco</groupId>
                        <artifactId>jacoco-maven-plugin</artifactId>
                        <version>0.8.5</version>
                        <executions>
                            <execution>
                                <id>pre-unit-test</id>
                                <goals>
                                    <goal>prepare-agent</goal>
                                </goals>
                            </execution>
                            <execution>
                                <id>post-unit-test</id>
                                <phase>test</phase>
                                <goals>
                                    <goal>report</goal>
                                </goals>
                                <configuration>
                                    <!-- Sets the path to the file which contains the execution data. -->
                                    <dataFile>target/jacoco.exec</dataFile>
                                    <!-- Sets the output directory for the code coverage report. -->
                                    <outputDirectory>target/jacoco-ut</outputDirectory>
                                </configuration>
                            </execution>
                        </executions>
                    </plugin>
                    <plugin>
                        <groupId>org.codehaus.mojo</groupId>
                        <artifactId>exec-maven-plugin</artifactId>
                        <version>1.6.0</version>
                        <executions>
                            <execution>
                                <phase>test</phase>
                                <goals>
                                    <goal>java</goal>
                                </goals>
                            </execution>
                        </executions>
                        <configuration>
                            <mainClass>com.google.firebase.CodeCoverageReporter</mainClass>
                            <arguments>
                                <argument>target/jacoco-ut/jacoco.csv</argument>
                            </arguments>
                            <classpathScope>test</classpathScope>
                        </configuration>
                    </plugin>
                </plugins>
            </build>
        </profile>
    </profiles>

    <build>
        <resources>
            <resource>
                <directory>src/main/resources</directory>
                <filtering>true</filtering>
            </resource>
        </resources>
        <plugins>
            <!-- Validate Phase -->
            <plugin>
                <artifactId>maven-checkstyle-plugin</artifactId>
                <version>2.17</version>
                <executions>
                    <execution>
                        <id>validate</id>
                        <phase>validate</phase>
                        <configuration>
                            <configLocation>checkstyle.xml</configLocation>
                            <encoding>UTF-8</encoding>
                            <consoleOutput>true</consoleOutput>
                            <failsOnError>true</failsOnError>
                            <includeTestSourceDirectory>true</includeTestSourceDirectory>
                        </configuration>
                        <goals>
                            <goal>check</goal>
                        </goals>
                    </execution>
                </executions>
            </plugin>

            <!-- Compile Phase -->
            <plugin>
                <artifactId>maven-compiler-plugin</artifactId>
                <version>3.6.1</version>
                <configuration>
                    <source>1.7</source>
                    <target>1.7</target>
                </configuration>
            </plugin>

            <!-- Test Phase -->
            <plugin>
                <artifactId>maven-surefire-plugin</artifactId>
                <version>2.22.0</version>
                <configuration>
                    <skipTests>${skipUTs}</skipTests>
                </configuration>
            </plugin>

            <!-- Package Phase -->
            <plugin>
                <artifactId>maven-source-plugin</artifactId>
                <version>2.2.1</version>
                <executions>
                    <execution>
                        <id>attach-sources</id>
                        <goals>
                            <goal>jar-no-fork</goal>
                        </goals>
                    </execution>
                </executions>
            </plugin>
            <plugin>
                <artifactId>maven-javadoc-plugin</artifactId>
                <version>2.10.4</version>
                <executions>
                    <execution>
                        <id>attach-javadocs</id>
                        <goals>
                            <goal>jar</goal>
                        </goals>
                    </execution>
                </executions>
                <configuration>
                    <docletArtifact>
                        <groupId>com.google.doclava</groupId>
                        <artifactId>doclava</artifactId>
                        <version>1.0.6</version>
                    </docletArtifact>
                    <doclet>com.google.doclava.Doclava</doclet>
                    <bootclasspath>${sun.boot.class.path}</bootclasspath>
                    <additionalDependencies>
                        <additionalDependency>
                            <groupId>com.google.j2objc</groupId>
                            <artifactId>j2objc-annotations</artifactId>
                            <version>1.3</version>
                        </additionalDependency>
                    </additionalDependencies>
                    <additionalparam>
                        -warning 101
                    </additionalparam>
                    <useStandardDocletOptions>false</useStandardDocletOptions>
                    <additionalJOption>-J-Xmx1024m</additionalJOption>
                </configuration>
            </plugin>

            <!-- Verify Phase -->
            <plugin>
                <artifactId>maven-failsafe-plugin</artifactId>
                <version>2.19.1</version>
                <executions>
                    <execution>
                        <goals>
                            <goal>integration-test</goal>
                            <goal>verify</goal>
                        </goals>
                    </execution>                    
                </executions>
            </plugin>

            <!-- Deploy Phase -->
            <plugin>
                <groupId>org.sonatype.plugins</groupId>
                <artifactId>nexus-staging-maven-plugin</artifactId>
                <version>1.6.7</version>
                <extensions>true</extensions>
                <configuration>
                    <serverId>ossrh</serverId>
                    <nexusUrl>https://oss.sonatype.org/</nexusUrl>
                    <autoReleaseAfterClose>true</autoReleaseAfterClose>
                </configuration>
            </plugin>
        </plugins>
    </build>

    <reporting>
        <plugins>
            <plugin>
                <artifactId>maven-project-info-reports-plugin</artifactId>
                <version>2.9</version>
                <reportSets>
                    <reportSet>
                        <configuration>
                            <!-- Disable additional Maven reports, since we do not use them. -->
                            <skip>true</skip>
                        </configuration>
                    </reportSet>
                </reportSets>
            </plugin>
        </plugins>
    </reporting>

    <dependencyManagement>
        <dependencies>
            <dependency>
                <groupId>com.google.cloud</groupId>
                <artifactId>libraries-bom</artifactId>
                <version>8.0.0</version>
                <type>pom</type>
                <scope>import</scope>
            </dependency>
            <dependency>
                <groupId>com.google.api-client</groupId>
                <artifactId>google-api-client-bom</artifactId>
                <version>1.30.10</version>
                <type>pom</type>
                <scope>import</scope>
            </dependency>
        </dependencies>
    </dependencyManagement>

    <dependencies>
        <!-- Google Cloud Platform dependencies -->
        <dependency>
            <groupId>com.google.api-client</groupId>
            <artifactId>google-api-client</artifactId>
        </dependency>
        <dependency>
            <groupId>com.google.api-client</groupId>
            <artifactId>google-api-client-gson</artifactId>
        </dependency>
        <dependency>
            <groupId>com.google.http-client</groupId>
            <artifactId>google-http-client</artifactId>
        </dependency>
        <dependency>
            <groupId>com.google.api</groupId>
            <artifactId>api-common</artifactId>
        </dependency>
        <dependency>
            <groupId>com.google.auth</groupId>
            <artifactId>google-auth-library-oauth2-http</artifactId>
        </dependency>
        <dependency>
            <groupId>com.google.cloud</groupId>
            <artifactId>google-cloud-storage</artifactId>
        </dependency>
        <dependency>
            <groupId>com.google.cloud</groupId>
            <artifactId>google-cloud-firestore</artifactId>
        </dependency>

        <!-- Utilities -->
        <dependency>
            <groupId>com.google.guava</groupId>
            <artifactId>guava</artifactId>
        </dependency>
        <dependency>
            <groupId>org.slf4j</groupId>
            <artifactId>slf4j-api</artifactId>
            <version>1.7.25</version>
        </dependency>
        <dependency>
            <groupId>io.netty</groupId>
            <artifactId>netty-codec-http</artifactId>
            <version>${netty.version}</version>
        </dependency>
        <dependency>
            <groupId>io.netty</groupId>
            <artifactId>netty-handler</artifactId>
            <version>${netty.version}</version>
        </dependency>
        <dependency>
            <groupId>io.netty</groupId>
            <artifactId>netty-transport</artifactId>
            <version>${netty.version}</version>
        </dependency>

        <!-- Test Dependencies -->
        <dependency>
            <groupId>org.mockito</groupId>
            <artifactId>mockito-core</artifactId>
            <version>2.23.4</version>
            <scope>test</scope>
        </dependency>
        <dependency>
            <groupId>net.java.quickcheck</groupId>
            <artifactId>quickcheck</artifactId>
            <version>0.6</version>
            <scope>test</scope>
        </dependency>
        <dependency>
            <groupId>junit</groupId>
            <artifactId>junit</artifactId>
            <version>4.12</version>
            <scope>test</scope>
        </dependency>
        <dependency>
            <!-- Used for some snippets -->
            <groupId>javax.ws.rs</groupId>
            <artifactId>javax.ws.rs-api</artifactId>
            <version>2.0</version>
            <scope>test</scope>
        </dependency>
    </dependencies>
</project><|MERGE_RESOLUTION|>--- conflicted
+++ resolved
@@ -19,11 +19,7 @@
 
     <groupId>com.google.firebase</groupId>
     <artifactId>firebase-admin</artifactId>
-<<<<<<< HEAD
-    <version>6.14.0</version>
-=======
     <version>6.15.0</version>
->>>>>>> 7b991238
     <packaging>jar</packaging>
 
     <name>firebase-admin</name>
